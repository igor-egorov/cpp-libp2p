/**
 * Copyright Soramitsu Co., Ltd. All Rights Reserved.
 * SPDX-License-Identifier: Apache-2.0
 */

#ifndef LIBP2P_BASIC_HOST_HPP
#define LIBP2P_BASIC_HOST_HPP

#include <libp2p/event/bus.hpp>
#include <libp2p/host/host.hpp>
#include <libp2p/peer/identity_manager.hpp>

namespace libp2p::host {

  /**
   * @brief Basic host is a Host, which:
   * - has identity
   * - has access to a network
   * - has event bus
   * - has peer repository
   */
  class BasicHost : public Host {
   public:
    ~BasicHost() override = default;

    BasicHost(std::shared_ptr<peer::IdentityManager> idmgr,
              std::unique_ptr<network::Network> network,
              std::unique_ptr<peer::PeerRepository> repo,
              std::shared_ptr<event::Bus> bus);

    std::string_view getLibp2pVersion() const override;

    std::string_view getLibp2pClientVersion() const override;

    peer::PeerId getId() const override;

    peer::PeerInfo getPeerInfo() const override;

    std::vector<multi::Multiaddress> getAddresses() const override;

    std::vector<multi::Multiaddress> getAddressesInterfaces() const override;

    std::vector<multi::Multiaddress> getObservedAddresses() const override;

    void connect(const peer::PeerInfo &peer_info,
                 const ConnectionResultHandler &handler,
                 std::chrono::milliseconds timeout) override;
<<<<<<< HEAD
=======

    void disconnect(const peer::PeerId &peer_id) override;
>>>>>>> 4a5963ff

    void setProtocolHandler(
        const peer::Protocol &proto,
        const std::function<connection::Stream::Handler> &handler) override;

    void setProtocolHandler(
        const peer::Protocol &proto,
        const std::function<connection::Stream::Handler> &handler,
        const std::function<bool(const peer::Protocol &)> &predicate) override;

    void newStream(const peer::PeerInfo &p, const peer::Protocol &protocol,
                   const StreamResultHandler &handler,
                   std::chrono::milliseconds timeout) override;

    outcome::result<void> listen(const multi::Multiaddress &ma) override;

    outcome::result<void> closeListener(const multi::Multiaddress &ma) override;

    outcome::result<void> removeListener(
        const multi::Multiaddress &ma) override;

    void start() override;

    void stop() override;

    network::Network &getNetwork() override;

    peer::PeerRepository &getPeerRepository() override;

    network::Router &getRouter() override;

    event::Bus &getBus() override;

    event::Handle setOnNewConnectionHandler(
        const NewConnectionHandler &h) const override;

   private:
    std::shared_ptr<peer::IdentityManager> idmgr_;
    std::unique_ptr<network::Network> network_;
    std::unique_ptr<peer::PeerRepository> repo_;
    std::shared_ptr<event::Bus> bus_;
  };

}  // namespace libp2p::host

#endif  // LIBP2P_BASIC_HOST_HPP<|MERGE_RESOLUTION|>--- conflicted
+++ resolved
@@ -45,11 +45,8 @@
     void connect(const peer::PeerInfo &peer_info,
                  const ConnectionResultHandler &handler,
                  std::chrono::milliseconds timeout) override;
-<<<<<<< HEAD
-=======
 
     void disconnect(const peer::PeerId &peer_id) override;
->>>>>>> 4a5963ff
 
     void setProtocolHandler(
         const peer::Protocol &proto,
