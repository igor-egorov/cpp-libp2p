--- conflicted
+++ resolved
@@ -20,10 +20,6 @@
    */
   class MulticodecType {
    public:
-<<<<<<< HEAD
-    /// TODO(Harrm) add more codes
-=======
->>>>>>> 4a5963ff
     enum class Code {
       IDENTITY = 0x00,
       SHA1 = 0x11,
