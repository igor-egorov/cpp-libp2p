/**
 * Copyright Soramitsu Co., Ltd. All Rights Reserved.
 * SPDX-License-Identifier: Apache-2.0
 */

#ifndef LIBP2P_CRYPTO_RANDOM_BOOST_GENERATOR_HPP
#define LIBP2P_CRYPTO_RANDOM_BOOST_GENERATOR_HPP

#include <boost/nondet_random.hpp>
#include <boost/random/uniform_int_distribution.hpp>
#include <libp2p/crypto/random_generator.hpp>

namespace libp2p::crypto::random {
  /**
   * @class BoostRandomGenerator provides implementation
   * of cryptographic-secure random bytes generator;
   * on systems which don't provide true random numbers source
   * it may not compile, so you will need to implement
   * your own random bytes generator
   */
  class BoostRandomGenerator : public CSPRNG {
   public:
    ~BoostRandomGenerator() override = default;

    /**
<<<<<<< HEAD
     * @brief generators random byte
=======
     * @brief generates a random byte
>>>>>>> 4a5963ff
     * @return random byte
     */
    uint8_t randomByte() override;

    /**
     * @brief generators random bytes
     * @param len number of bytes
     * @return buffer containing random bytes
     */
    std::vector<uint8_t> randomBytes(size_t len) override;

   private:
    /// boost cryptographic-secure random generator
    boost::random_device generator_;
    /// uniform distribution tool
    boost::random::uniform_int_distribution<uint8_t> distribution_;
  };
}  // namespace libp2p::crypto::random

#endif  // LIBP2P_CRYPTO_RANDOM_BOOST_GENERATOR_HPP<|MERGE_RESOLUTION|>--- conflicted
+++ resolved
@@ -23,11 +23,7 @@
     ~BoostRandomGenerator() override = default;
 
     /**
-<<<<<<< HEAD
-     * @brief generators random byte
-=======
      * @brief generates a random byte
->>>>>>> 4a5963ff
      * @return random byte
      */
     uint8_t randomByte() override;
