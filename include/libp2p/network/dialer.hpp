/**
 * Copyright Soramitsu Co., Ltd. All Rights Reserved.
 * SPDX-License-Identifier: Apache-2.0
 */

#ifndef LIBP2P_NETWORK_DIALER_HPP
#define LIBP2P_NETWORK_DIALER_HPP

#include <chrono>

#include <libp2p/connection/capable_connection.hpp>
#include <libp2p/peer/peer_info.hpp>
#include <libp2p/peer/protocol.hpp>

namespace libp2p::network {

  /**
   * @brief Class, which is capable of opening new connections and streams using
   * registered transports.
   */
  struct Dialer {
    virtual ~Dialer() = default;

    using DialResult =
        outcome::result<std::shared_ptr<connection::CapableConnection>>;
    using DialResultFunc = std::function<void(DialResult)>;

    using StreamResult = outcome::result<std::shared_ptr<connection::Stream>>;
    using StreamResultFunc = std::function<void(StreamResult)>;

<<<<<<< HEAD
    // Establishes a connection or returns existing one to a given peer with a
    // specific timeout
    virtual void dial(const peer::PeerInfo &p, DialResultFunc cb,
                      std::chrono::milliseconds timeout) = 0;

    // Establishes a connection or returns existing one to a given peer
=======
    /**
     * Establishes a connection or returns existing one to a given peer with a
     * specific timeout
     */
    virtual void dial(const peer::PeerInfo &p, DialResultFunc cb,
                      std::chrono::milliseconds timeout) = 0;

    /**
     * Establishes a connection or returns existing one to a given peer
     */
>>>>>>> 4a5963ff
    inline void dial(const peer::PeerInfo &p, DialResultFunc cb) {
      dial(p, std::move(cb), std::chrono::milliseconds::zero());
    }

<<<<<<< HEAD
    // NewStream returns a new stream to given peer p with a specific timeout.
    // If there is no connection to p, attempts to create one.
=======
    /**
     * NewStream returns a new stream to given peer p with a specific timeout.
     * If there is no connection to p, attempts to create one.
     */
>>>>>>> 4a5963ff
    virtual void newStream(const peer::PeerInfo &peer_info,
                           const peer::Protocol &protocol, StreamResultFunc cb,
                           std::chrono::milliseconds timeout) = 0;

<<<<<<< HEAD
    // NewStream returns a new stream to given peer p.
    // If there is no connection to p, attempts to create one.
=======
    /**
     * NewStream returns a new stream to given peer p.
     * If there is no connection to p, attempts to create one.
     */
>>>>>>> 4a5963ff
    inline void newStream(const peer::PeerInfo &peer_info,
                          const peer::Protocol &protocol, StreamResultFunc cb) {
      newStream(peer_info, protocol, std::move(cb),
                std::chrono::milliseconds::zero());
    }
  };

}  // namespace libp2p::network

#endif  // LIBP2P_NETWORK_DIALER_HPP<|MERGE_RESOLUTION|>--- conflicted
+++ resolved
@@ -28,14 +28,6 @@
     using StreamResult = outcome::result<std::shared_ptr<connection::Stream>>;
     using StreamResultFunc = std::function<void(StreamResult)>;
 
-<<<<<<< HEAD
-    // Establishes a connection or returns existing one to a given peer with a
-    // specific timeout
-    virtual void dial(const peer::PeerInfo &p, DialResultFunc cb,
-                      std::chrono::milliseconds timeout) = 0;
-
-    // Establishes a connection or returns existing one to a given peer
-=======
     /**
      * Establishes a connection or returns existing one to a given peer with a
      * specific timeout
@@ -46,33 +38,22 @@
     /**
      * Establishes a connection or returns existing one to a given peer
      */
->>>>>>> 4a5963ff
     inline void dial(const peer::PeerInfo &p, DialResultFunc cb) {
       dial(p, std::move(cb), std::chrono::milliseconds::zero());
     }
 
-<<<<<<< HEAD
-    // NewStream returns a new stream to given peer p with a specific timeout.
-    // If there is no connection to p, attempts to create one.
-=======
     /**
      * NewStream returns a new stream to given peer p with a specific timeout.
      * If there is no connection to p, attempts to create one.
      */
->>>>>>> 4a5963ff
     virtual void newStream(const peer::PeerInfo &peer_info,
                            const peer::Protocol &protocol, StreamResultFunc cb,
                            std::chrono::milliseconds timeout) = 0;
 
-<<<<<<< HEAD
-    // NewStream returns a new stream to given peer p.
-    // If there is no connection to p, attempts to create one.
-=======
     /**
      * NewStream returns a new stream to given peer p.
      * If there is no connection to p, attempts to create one.
      */
->>>>>>> 4a5963ff
     inline void newStream(const peer::PeerInfo &peer_info,
                           const peer::Protocol &protocol, StreamResultFunc cb) {
       newStream(peer_info, protocol, std::move(cb),
