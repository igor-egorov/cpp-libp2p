--- conflicted
+++ resolved
@@ -37,10 +37,7 @@
     MOCK_METHOD3(connect,
                  void(const peer::PeerInfo &, const ConnectionResultHandler &,
                       std::chrono::milliseconds));
-<<<<<<< HEAD
-=======
     MOCK_METHOD1(disconnect, void(const peer::PeerId &));
->>>>>>> 4a5963ff
     MOCK_METHOD4(newStream,
                  void(const peer::PeerInfo &p, const peer::Protocol &protocol,
                       const StreamResultHandler &handler,
