--- conflicted
+++ resolved
@@ -15,11 +15,8 @@
     p2p_mplex
     p2p_plaintext
     p2p_secio
-<<<<<<< HEAD
     p2p_noise
-=======
     p2p_tls
->>>>>>> 6f0e3100
     p2p_connection_manager
     p2p_transport_manager
     p2p_listener_manager
